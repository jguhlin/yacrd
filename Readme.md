--- conflicted
+++ resolved
@@ -1,16 +1,13 @@
 # Yet Another Chimeric Read Detector for long reads
 
-<<<<<<< HEAD
-yacrd performs:
-=======
 ![yacrd pipeline presentation](image/pipeline.svg)
 
-yacrd use reads against reads mapping to :
+yacrd performs:
+
 1. compute coverage of each read
 2. each region where coverage is minus or equal to `min_coverage` (default 0), yacrd create a gap.
 3. if gap are in middle of read, they are mark as `Chimeric`
 4. if gap size > 0.8 * read length, they are mark as `Not_cover`
->>>>>>> 70844f06
 
 1. computation of pile-up coverage for each read
 2. detection of chimeras
