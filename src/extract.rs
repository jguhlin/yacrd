--- conflicted
+++ resolved
@@ -22,243 +22,6 @@
 
 /* project use */
 use utils;
-<<<<<<< HEAD
-
-/* crates use */
-use bio;
-use std::path::Path;
-
-/* standard use */
-use std;
-
-pub fn run(reads: &chimera::BadReadMap, filename: &str, extract_suffix: &str) {
-    let filterd_name = &generate_extracted_name(filename, extract_suffix);
-
-    let (raw_input, compression) = file::get_readable_file(filename);
-    let input = Box::new(raw_input);
-    let output = Box::new(file::get_output(filterd_name, compression));
-
-    match utils::get_format(filename).unwrap() {
-        utils::Format::Paf => extract_paf(reads, input, output),
-        utils::Format::Mhap => extract_mhap(reads, input, output),
-        utils::Format::Fasta => extract_fasta(reads, input, output),
-        utils::Format::Fastq => extract_fastq(reads, input, output),
-    }
-}
-
-fn generate_extracted_name(filename: &str, filterd_suffix: &str) -> String {
-    let path = Path::new(filename);
-    let mut filename = path.file_name().unwrap().to_str().unwrap().to_string();
-    
-    filename = filename.replacen(".", &format!("{}.", filterd_suffix), 1);
-
-    let mut buffer = path.to_path_buf();
-    buffer.set_file_name(filename);
-
-    return buffer.to_str().unwrap().to_string();
-}
-
-fn extract_paf<R: std::io::Read, W: std::io::Write>(
-    reads: &chimera::BadReadMap,
-    input: R,
-    output: W,
-) {
-    let mut reader = io::paf::Reader::new(input);
-    let mut writer = io::paf::Writer::new(output);
-
-    for result in reader.records() {
-        let record = result.unwrap();
-        if reads.contains_key(&record.read_a) || reads.contains_key(&record.read_b) {
-            writer.write(&record).unwrap();
-        }
-    }
-}
-
-fn extract_mhap<R: std::io::Read, W: std::io::Write>(
-    reads: &chimera::BadReadMap,
-    input: R,
-    output: W,
-) {
-    let mut reader = io::mhap::Reader::new(input);
-    let mut writer = io::mhap::Writer::new(output);
-
-    for result in reader.records() {
-        let record = result.unwrap();
-        if reads.contains_key(&record.read_a) || reads.contains_key(&record.read_b) {
-            writer.write(&record).unwrap();
-        }
-    }
-}
-
-fn extract_fasta<R: std::io::Read, W: std::io::Write>(
-    reads: &chimera::BadReadMap,
-    input: R,
-    output: W,
-) {
-    let reader = bio::io::fasta::Reader::new(input);
-    let mut writer = bio::io::fasta::Writer::new(output);
-
-    for r in reader.records() {
-        let record = r.expect("Trouble in fasta parsing process");
-        if reads.contains_key(record.id()) {
-            writer.write_record(&record).expect(
-                "Trouble durring fasta valid sequence writing",
-            );
-        }
-    }
-}
-
-fn extract_fastq<R: std::io::Read, W: std::io::Write>(
-    reads: &chimera::BadReadMap,
-    input: R,
-    output: W,
-) {
-    let reader = bio::io::fastq::Reader::new(input);
-    let mut writer = bio::io::fastq::Writer::new(output);
-
-    for r in reader.records() {
-        let record = r.expect("Trouble in fastq parsing process");
-        if reads.contains_key(record.id()) {
-            writer.write_record(&record).expect(
-                "Trouble durring fasta valid sequence writing",
-            );
-        }
-    }
-}
-
-#[cfg(test)]
-mod test {
-
-    use super::*;
-
-    use std::collections::HashMap;
-
-    #[test]
-    fn filtred_name() {
-        assert_eq!(
-            generate_extracted_name("test.paf", "_test"),
-            "test_test.paf"
-        );
-        assert_eq!(
-            generate_extracted_name("test.paf.gz", "_test"),
-            "test_test.paf.gz"
-        );
-        assert_eq!(
-            generate_extracted_name("test.fasta", "_filtred"),
-            "test_filtred.fasta"
-        );
-        assert_eq!(
-            generate_extracted_name("../something/test.fasta", "_filtred"),
-            "../something/test_filtred.fasta"
-        );
-        assert_eq!(
-            generate_extracted_name("../something.other/test.fasta", "_filtred"),
-            "../something.other/test_filtred.fasta"
-        );
-    }
-
-    lazy_static! {
-        static ref REMOVE_READS: chimera::BadReadMap = {
-            let mut m = HashMap::new();
-            m.insert(
-                "1".to_string(),
-                (
-                    chimera::BadReadType::Chimeric,
-                    vec![chimera::Interval {
-                        begin: 4500,
-                        end: 5500,
-                    }],
-                ),
-            );
-            m
-        };
-    }
-
-    const PAF_FILE: &'static [u8] = b"1\t12000\t20\t4500\t-\t2\t10000\t5500\t10000\t4500\t4500\t255
-1\t12000\t5500\t10000\t-\t3\t10000\t0\t4500\t4500\t4500\t255
-";
-
-    const PAF_FILE_EXTRACTED: &'static [u8] = b"1\t12000\t20\t4500\t-\t2\t10000\t5500\t10000\t4500\t4500\t255
-1\t12000\t5500\t10000\t-\t3\t10000\t0\t4500\t4500\t4500\t255
-";
-
-    #[test]
-    fn paf() {
-        let mut writer: Vec<u8> = Vec::new();
-
-        extract_paf(&REMOVE_READS, PAF_FILE, &mut writer);
-
-        assert_eq!(writer, PAF_FILE_EXTRACTED);
-    }
-
-    const MHAP_FILE: &'static [u8] = b"1 2 0.1 2 0 100 450 1000 0 550 900 1000
-1 3 0.1 2 0 550 900 1000 0 100 450 1000
-";
-
-    const MHAP_FILE_EXTRACTED: &'static [u8] = b"1 2 0.1 2 0 100 450 1000 0 550 900 1000
-1 3 0.1 2 0 550 900 1000 0 100 450 1000
-";
-
-    #[test]
-    fn mhap() {
-        let mut writer: Vec<u8> = Vec::new();
-
-        extract_mhap(&REMOVE_READS, MHAP_FILE, &mut writer);
-
-        assert_eq!(writer, MHAP_FILE_EXTRACTED);
-    }
-
-    const FASTA_FILE: &'static [u8] = b">1
-ACTG
->2
-ACTG
->3
-ACTG
-";
-
-    const FASTA_FILE_EXTRACTED: &'static [u8] = b">1
-ACTG
-";
-
-    #[test]
-    fn fasta() {
-        let mut writer: Vec<u8> = Vec::new();
-
-        extract_fasta(&REMOVE_READS, FASTA_FILE, &mut writer);
-
-        assert_eq!(writer, FASTA_FILE_EXTRACTED);
-    }
-
-    const FASTQ_FILE: &'static [u8] = b"@1
-ACTG
-+
-!!!!
-@2
-ACTG
-+
-!!!!
-@3
-ACTG
-+
-!!!!
-";
-
-    const FASTQ_FILE_FILTRED: &'static [u8] = b"@1
-ACTG
-+
-!!!!
-";
-
-    #[test]
-    fn fastq() {
-        let mut writer: Vec<u8> = Vec::new();
-
-        extract_fastq(&REMOVE_READS, FASTQ_FILE, &mut writer);
-
-        assert_eq!(writer, FASTQ_FILE_FILTRED);
-    }
-
-=======
 use chimera;
 use postdetection;
 
@@ -269,5 +32,4 @@
         utils::Format::Fasta => postdetection::fasta::Extract::run(reads, filename, extract_suffix),
         utils::Format::Fastq => postdetection::fastq::Extract::run(reads, filename, extract_suffix),
     }
->>>>>>> 59fd584e
 }